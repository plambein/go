// errorcheck

// Copyright 2009 The Go Authors. All rights reserved.
// Use of this source code is governed by a BSD-style
// license that can be found in the LICENSE file.

// Verify that pointers and interface types cannot be method receivers.
// Does not compile.

package main

type T struct {
	a int
}
type P *T
type P1 *T

func (p P) val() int   { return 1 } // ERROR "receiver.* pointer|invalid pointer or interface receiver|invalid receiver"
func (p *P1) val() int { return 1 } // ERROR "receiver.* pointer|invalid pointer or interface receiver|invalid receiver"

type I interface{}
type I1 interface{}

func (p I) val() int   { return 1 } // ERROR "receiver.*interface|invalid pointer or interface receiver"
func (p *I1) val() int { return 1 } // ERROR "receiver.*interface|invalid pointer or interface receiver"

type Val interface {
	val() int
}

var _ = (*Val).val // ERROR "method"

var v Val
var pv = &v

var _ = pv.val() // ERROR "undefined|pointer to interface"
var _ = pv.val   // ERROR "undefined|pointer to interface"

func (t *T) g() int { return t.a }

<<<<<<< HEAD
var _ = (T).g() // ERROR "needs pointer receiver|undefined|cannot call pointer method"
=======
var _ = (T).g() // ERROR "needs pointer receiver|undefined|method requires pointer"
>>>>>>> 89f38323
<|MERGE_RESOLUTION|>--- conflicted
+++ resolved
@@ -38,8 +38,4 @@
 
 func (t *T) g() int { return t.a }
 
-<<<<<<< HEAD
-var _ = (T).g() // ERROR "needs pointer receiver|undefined|cannot call pointer method"
-=======
-var _ = (T).g() // ERROR "needs pointer receiver|undefined|method requires pointer"
->>>>>>> 89f38323
+var _ = (T).g() // ERROR "needs pointer receiver|undefined|method requires pointer|cannot call pointer method"