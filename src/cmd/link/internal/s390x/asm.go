// Inferno utils/5l/asm.c
// https://bitbucket.org/inferno-os/inferno-os/src/default/utils/5l/asm.c
//
//	Copyright © 1994-1999 Lucent Technologies Inc.  All rights reserved.
//	Portions Copyright © 1995-1997 C H Forsyth (forsyth@terzarima.net)
//	Portions Copyright © 1997-1999 Vita Nuova Limited
//	Portions Copyright © 2000-2007 Vita Nuova Holdings Limited (www.vitanuova.com)
//	Portions Copyright © 2004,2006 Bruce Ellis
//	Portions Copyright © 2005-2007 C H Forsyth (forsyth@terzarima.net)
//	Revisions Copyright © 2000-2007 Lucent Technologies Inc. and others
//	Portions Copyright © 2009 The Go Authors. All rights reserved.
//
// Permission is hereby granted, free of charge, to any person obtaining a copy
// of this software and associated documentation files (the "Software"), to deal
// in the Software without restriction, including without limitation the rights
// to use, copy, modify, merge, publish, distribute, sublicense, and/or sell
// copies of the Software, and to permit persons to whom the Software is
// furnished to do so, subject to the following conditions:
//
// The above copyright notice and this permission notice shall be included in
// all copies or substantial portions of the Software.
//
// THE SOFTWARE IS PROVIDED "AS IS", WITHOUT WARRANTY OF ANY KIND, EXPRESS OR
// IMPLIED, INCLUDING BUT NOT LIMITED TO THE WARRANTIES OF MERCHANTABILITY,
// FITNESS FOR A PARTICULAR PURPOSE AND NONINFRINGEMENT.  IN NO EVENT SHALL THE
// AUTHORS OR COPYRIGHT HOLDERS BE LIABLE FOR ANY CLAIM, DAMAGES OR OTHER
// LIABILITY, WHETHER IN AN ACTION OF CONTRACT, TORT OR OTHERWISE, ARISING FROM,
// OUT OF OR IN CONNECTION WITH THE SOFTWARE OR THE USE OR OTHER DEALINGS IN
// THE SOFTWARE.

package s390x

import (
	"cmd/internal/objabi"
	"cmd/internal/sys"
	"cmd/link/internal/ld"
	"cmd/link/internal/loader"
	"cmd/link/internal/sym"
	"debug/elf"
	"fmt"
	"sync"
)

// gentext generates assembly to append the local moduledata to the global
// moduledata linked list at initialization time. This is only done if the runtime
// is in a different module.
//
// <go.link.addmoduledata>:
// 	larl  %r2, <local.moduledata>
// 	jg    <runtime.addmoduledata@plt>
//	undef
//
// The job of appending the moduledata is delegated to runtime.addmoduledata.
func gentext2(ctxt *ld.Link, ldr *loader.Loader) {
	initfunc, addmoduledata := ld.PrepareAddmoduledata(ctxt)
	if initfunc == nil {
		return
	}

	// larl %r2, <local.moduledata>
	initfunc.AddUint8(0xc0)
	initfunc.AddUint8(0x20)
	initfunc.AddSymRef(ctxt.Arch, ctxt.Moduledata2, 6, objabi.R_PCREL, 4)
	r1 := initfunc.Relocs()
	ldr.SetRelocVariant(initfunc.Sym(), r1.Count()-1, sym.RV_390_DBL)

	// jg <runtime.addmoduledata[@plt]>
	initfunc.AddUint8(0xc0)
	initfunc.AddUint8(0xf4)
	initfunc.AddSymRef(ctxt.Arch, addmoduledata, 6, objabi.R_CALL, 4)
	r2 := initfunc.Relocs()
	ldr.SetRelocVariant(initfunc.Sym(), r2.Count()-1, sym.RV_390_DBL)

	// undef (for debugging)
	initfunc.AddUint32(ctxt.Arch, 0)
}

<<<<<<< HEAD
func adddynrel2(target *ld.Target, ldr *loader.Loader, syms *ld.ArchSyms, s loader.Sym, r *loader.Reloc2, rIdx int) bool {
=======
func adddynrel2(target *ld.Target, ldr *loader.Loader, syms *ld.ArchSyms, s loader.Sym, r loader.Reloc2, rIdx int) bool {
>>>>>>> 1667b357
	targ := r.Sym()
	var targType sym.SymKind
	if targ != 0 {
		targType = ldr.SymType(targ)
	}

	switch r.Type() {
	default:
		if r.Type() >= objabi.ElfRelocOffset {
			ldr.Errorf(s, "unexpected relocation type %d", r.Type())
			return false
		}

		// Handle relocations found in ELF object files.
	case objabi.ElfRelocOffset + objabi.RelocType(elf.R_390_12),
		objabi.ElfRelocOffset + objabi.RelocType(elf.R_390_GOT12):
		ldr.Errorf(s, "s390x 12-bit relocations have not been implemented (relocation type %d)", r.Type()-objabi.ElfRelocOffset)
		return false

	case objabi.ElfRelocOffset + objabi.RelocType(elf.R_390_8),
		objabi.ElfRelocOffset + objabi.RelocType(elf.R_390_16),
		objabi.ElfRelocOffset + objabi.RelocType(elf.R_390_32),
		objabi.ElfRelocOffset + objabi.RelocType(elf.R_390_64):
		if targType == sym.SDYNIMPORT {
			ldr.Errorf(s, "unexpected R_390_nn relocation for dynamic symbol %s", ldr.SymName(targ))
		}

		su := ldr.MakeSymbolUpdater(s)
		su.SetRelocType(rIdx, objabi.R_ADDR)
		return true

	case objabi.ElfRelocOffset + objabi.RelocType(elf.R_390_PC16),
		objabi.ElfRelocOffset + objabi.RelocType(elf.R_390_PC32),
		objabi.ElfRelocOffset + objabi.RelocType(elf.R_390_PC64):
		if targType == sym.SDYNIMPORT {
			ldr.Errorf(s, "unexpected R_390_PCnn relocation for dynamic symbol %s", ldr.SymName(targ))
		}
		// TODO(mwhudson): the test of VisibilityHidden here probably doesn't make
		// sense and should be removed when someone has thought about it properly.
		if (targType == 0 || targType == sym.SXREF) && !ldr.AttrVisibilityHidden(targ) {
			ldr.Errorf(s, "unknown symbol %s in pcrel", ldr.SymName(targ))
		}
		su := ldr.MakeSymbolUpdater(s)
		su.SetRelocType(rIdx, objabi.R_PCREL)
		su.SetRelocAdd(rIdx, r.Add()+int64(r.Siz()))
		return true

	case objabi.ElfRelocOffset + objabi.RelocType(elf.R_390_GOT16),
		objabi.ElfRelocOffset + objabi.RelocType(elf.R_390_GOT32),
		objabi.ElfRelocOffset + objabi.RelocType(elf.R_390_GOT64):
		ldr.Errorf(s, "unimplemented S390x relocation: %v", r.Type()-objabi.ElfRelocOffset)
		return true

	case objabi.ElfRelocOffset + objabi.RelocType(elf.R_390_PLT16DBL),
		objabi.ElfRelocOffset + objabi.RelocType(elf.R_390_PLT32DBL):
		su := ldr.MakeSymbolUpdater(s)
		su.SetRelocType(rIdx, objabi.R_PCREL)
		ldr.SetRelocVariant(s, rIdx, sym.RV_390_DBL)
		su.SetRelocAdd(rIdx, r.Add()+int64(r.Siz()))
		if targType == sym.SDYNIMPORT {
			addpltsym2(target, ldr, syms, targ)
			r.SetSym(syms.PLT2)
			su.SetRelocAdd(rIdx, r.Add()+int64(ldr.SymPlt(targ)))
		}
		return true

	case objabi.ElfRelocOffset + objabi.RelocType(elf.R_390_PLT32),
		objabi.ElfRelocOffset + objabi.RelocType(elf.R_390_PLT64):
		su := ldr.MakeSymbolUpdater(s)
		su.SetRelocType(rIdx, objabi.R_PCREL)
		su.SetRelocAdd(rIdx, r.Add()+int64(r.Siz()))
		if targType == sym.SDYNIMPORT {
			addpltsym2(target, ldr, syms, targ)
			r.SetSym(syms.PLT2)
			su.SetRelocAdd(rIdx, r.Add()+int64(ldr.SymPlt(targ)))
		}
		return true

	case objabi.ElfRelocOffset + objabi.RelocType(elf.R_390_COPY):
		ldr.Errorf(s, "unimplemented S390x relocation: %v", r.Type()-objabi.ElfRelocOffset)
		return false

	case objabi.ElfRelocOffset + objabi.RelocType(elf.R_390_GLOB_DAT):
		ldr.Errorf(s, "unimplemented S390x relocation: %v", r.Type()-objabi.ElfRelocOffset)
		return false

	case objabi.ElfRelocOffset + objabi.RelocType(elf.R_390_JMP_SLOT):
		ldr.Errorf(s, "unimplemented S390x relocation: %v", r.Type()-objabi.ElfRelocOffset)
		return false

	case objabi.ElfRelocOffset + objabi.RelocType(elf.R_390_RELATIVE):
		ldr.Errorf(s, "unimplemented S390x relocation: %v", r.Type()-objabi.ElfRelocOffset)
		return false

	case objabi.ElfRelocOffset + objabi.RelocType(elf.R_390_GOTOFF):
		if targType == sym.SDYNIMPORT {
			ldr.Errorf(s, "unexpected R_390_GOTOFF relocation for dynamic symbol %s", ldr.SymName(targ))
		}
		su := ldr.MakeSymbolUpdater(s)
		su.SetRelocType(rIdx, objabi.R_GOTOFF)
		return true

	case objabi.ElfRelocOffset + objabi.RelocType(elf.R_390_GOTPC):
		su := ldr.MakeSymbolUpdater(s)
		su.SetRelocType(rIdx, objabi.R_PCREL)
		r.SetSym(syms.GOT2)
		su.SetRelocAdd(rIdx, r.Add()+int64(r.Siz()))
		return true

	case objabi.ElfRelocOffset + objabi.RelocType(elf.R_390_PC16DBL),
		objabi.ElfRelocOffset + objabi.RelocType(elf.R_390_PC32DBL):
		su := ldr.MakeSymbolUpdater(s)
		su.SetRelocType(rIdx, objabi.R_PCREL)
		ldr.SetRelocVariant(s, rIdx, sym.RV_390_DBL)
		su.SetRelocAdd(rIdx, r.Add()+int64(r.Siz()))
		if targType == sym.SDYNIMPORT {
			ldr.Errorf(s, "unexpected R_390_PCnnDBL relocation for dynamic symbol %s", ldr.SymName(targ))
		}
		return true

	case objabi.ElfRelocOffset + objabi.RelocType(elf.R_390_GOTPCDBL):
		su := ldr.MakeSymbolUpdater(s)
		su.SetRelocType(rIdx, objabi.R_PCREL)
		ldr.SetRelocVariant(s, rIdx, sym.RV_390_DBL)
		r.SetSym(syms.GOT2)
		su.SetRelocAdd(rIdx, r.Add()+int64(r.Siz()))
		return true

	case objabi.ElfRelocOffset + objabi.RelocType(elf.R_390_GOTENT):
		addgotsym2(target, ldr, syms, targ)
		su := ldr.MakeSymbolUpdater(s)
		su.SetRelocType(rIdx, objabi.R_PCREL)
		ldr.SetRelocVariant(s, rIdx, sym.RV_390_DBL)
		r.SetSym(syms.GOT2)
		su.SetRelocAdd(rIdx, r.Add()+int64(ldr.SymGot(targ))+int64(r.Siz()))
		return true
	}
	// Handle references to ELF symbols from our own object files.
	if targType != sym.SDYNIMPORT {
		return true
	}

	return false
}

func elfreloc1(ctxt *ld.Link, r *sym.Reloc, sectoff int64) bool {
	ctxt.Out.Write64(uint64(sectoff))

	elfsym := ld.ElfSymForReloc(ctxt, r.Xsym)
	switch r.Type {
	default:
		return false
	case objabi.R_TLS_LE:
		switch r.Siz {
		default:
			return false
		case 4:
			// WARNING - silently ignored by linker in ELF64
			ctxt.Out.Write64(uint64(elf.R_390_TLS_LE32) | uint64(elfsym)<<32)
		case 8:
			// WARNING - silently ignored by linker in ELF32
			ctxt.Out.Write64(uint64(elf.R_390_TLS_LE64) | uint64(elfsym)<<32)
		}
	case objabi.R_TLS_IE:
		switch r.Siz {
		default:
			return false
		case 4:
			ctxt.Out.Write64(uint64(elf.R_390_TLS_IEENT) | uint64(elfsym)<<32)
		}
	case objabi.R_ADDR, objabi.R_DWARFSECREF:
		switch r.Siz {
		default:
			return false
		case 4:
			ctxt.Out.Write64(uint64(elf.R_390_32) | uint64(elfsym)<<32)
		case 8:
			ctxt.Out.Write64(uint64(elf.R_390_64) | uint64(elfsym)<<32)
		}
	case objabi.R_GOTPCREL:
		if r.Siz == 4 {
			ctxt.Out.Write64(uint64(elf.R_390_GOTENT) | uint64(elfsym)<<32)
		} else {
			return false
		}
	case objabi.R_PCREL, objabi.R_PCRELDBL, objabi.R_CALL:
		elfrel := elf.R_390_NONE
		isdbl := r.Variant&sym.RV_TYPE_MASK == sym.RV_390_DBL
		// TODO(mundaym): all DBL style relocations should be
		// signalled using the variant - see issue 14218.
		switch r.Type {
		case objabi.R_PCRELDBL, objabi.R_CALL:
			isdbl = true
		}
		if r.Xsym.Type == sym.SDYNIMPORT && (r.Xsym.ElfType() == elf.STT_FUNC || r.Type == objabi.R_CALL) {
			if isdbl {
				switch r.Siz {
				case 2:
					elfrel = elf.R_390_PLT16DBL
				case 4:
					elfrel = elf.R_390_PLT32DBL
				}
			} else {
				switch r.Siz {
				case 4:
					elfrel = elf.R_390_PLT32
				case 8:
					elfrel = elf.R_390_PLT64
				}
			}
		} else {
			if isdbl {
				switch r.Siz {
				case 2:
					elfrel = elf.R_390_PC16DBL
				case 4:
					elfrel = elf.R_390_PC32DBL
				}
			} else {
				switch r.Siz {
				case 2:
					elfrel = elf.R_390_PC16
				case 4:
					elfrel = elf.R_390_PC32
				case 8:
					elfrel = elf.R_390_PC64
				}
			}
		}
		if elfrel == elf.R_390_NONE {
			return false // unsupported size/dbl combination
		}
		ctxt.Out.Write64(uint64(elfrel) | uint64(elfsym)<<32)
	}

	ctxt.Out.Write64(uint64(r.Xadd))
	return true
}

func elfsetupplt(ctxt *ld.Link, plt, got *loader.SymbolBuilder, dynamic loader.Sym) {
	if plt.Size() == 0 {
		// stg     %r1,56(%r15)
		plt.AddUint8(0xe3)
		plt.AddUint8(0x10)
		plt.AddUint8(0xf0)
		plt.AddUint8(0x38)
		plt.AddUint8(0x00)
		plt.AddUint8(0x24)
		// larl    %r1,_GLOBAL_OFFSET_TABLE_
		plt.AddUint8(0xc0)
		plt.AddUint8(0x10)
		plt.AddSymRef(ctxt.Arch, got.Sym(), 6, objabi.R_PCRELDBL, 4)
		// mvc     48(8,%r15),8(%r1)
		plt.AddUint8(0xd2)
		plt.AddUint8(0x07)
		plt.AddUint8(0xf0)
		plt.AddUint8(0x30)
		plt.AddUint8(0x10)
		plt.AddUint8(0x08)
		// lg      %r1,16(%r1)
		plt.AddUint8(0xe3)
		plt.AddUint8(0x10)
		plt.AddUint8(0x10)
		plt.AddUint8(0x10)
		plt.AddUint8(0x00)
		plt.AddUint8(0x04)
		// br      %r1
		plt.AddUint8(0x07)
		plt.AddUint8(0xf1)
		// nopr    %r0
		plt.AddUint8(0x07)
		plt.AddUint8(0x00)
		// nopr    %r0
		plt.AddUint8(0x07)
		plt.AddUint8(0x00)
		// nopr    %r0
		plt.AddUint8(0x07)
		plt.AddUint8(0x00)

		// assume got->size == 0 too
		got.AddAddrPlus(ctxt.Arch, dynamic, 0)

		got.AddUint64(ctxt.Arch, 0)
		got.AddUint64(ctxt.Arch, 0)
	}
}

func machoreloc1(arch *sys.Arch, out *ld.OutBuf, s *sym.Symbol, r *sym.Reloc, sectoff int64) bool {
	return false
}

func archreloc(target *ld.Target, syms *ld.ArchSyms, r *sym.Reloc, s *sym.Symbol, val int64) (int64, bool) {
	if target.IsExternal() {
		return val, false
	}

	switch r.Type {
	case objabi.R_CONST:
		return r.Add, true
	case objabi.R_GOTOFF:
		return ld.Symaddr(r.Sym) + r.Add - ld.Symaddr(syms.GOT), true
	}

	return val, false
}

func archrelocvariant(target *ld.Target, syms *ld.ArchSyms, r *sym.Reloc, s *sym.Symbol, t int64) int64 {
	switch r.Variant & sym.RV_TYPE_MASK {
	default:
		ld.Errorf(s, "unexpected relocation variant %d", r.Variant)
		return t

	case sym.RV_NONE:
		return t

	case sym.RV_390_DBL:
		if (t & 1) != 0 {
			ld.Errorf(s, "%s+%v is not 2-byte aligned", r.Sym.Name, r.Sym.Value)
		}
		return t >> 1
	}
}

func addpltsym2(target *ld.Target, ldr *loader.Loader, syms *ld.ArchSyms, s loader.Sym) {
	if ldr.SymPlt(s) >= 0 {
		return
	}

	ld.Adddynsym2(ldr, target, syms, s)

	if target.IsElf() {
		plt := ldr.MakeSymbolUpdater(syms.PLT2)
		got := ldr.MakeSymbolUpdater(syms.GOT2)
		rela := ldr.MakeSymbolUpdater(syms.RelaPLT2)
		if plt.Size() == 0 {
			panic("plt is not set up")
		}
		// larl    %r1,_GLOBAL_OFFSET_TABLE_+index

		plt.AddUint8(0xc0)
		plt.AddUint8(0x10)
		plt.AddPCRelPlus(target.Arch, got.Sym(), got.Size()+6)
		pltrelocs := plt.Relocs()
		ldr.SetRelocVariant(plt.Sym(), pltrelocs.Count()-1, sym.RV_390_DBL)

		// add to got: pointer to current pos in plt
		got.AddAddrPlus(target.Arch, plt.Sym(), plt.Size()+8) // weird but correct
		// lg      %r1,0(%r1)
		plt.AddUint8(0xe3)
		plt.AddUint8(0x10)
		plt.AddUint8(0x10)
		plt.AddUint8(0x00)
		plt.AddUint8(0x00)
		plt.AddUint8(0x04)
		// br      %r1
		plt.AddUint8(0x07)
		plt.AddUint8(0xf1)
		// basr    %r1,%r0
		plt.AddUint8(0x0d)
		plt.AddUint8(0x10)
		// lgf     %r1,12(%r1)
		plt.AddUint8(0xe3)
		plt.AddUint8(0x10)
		plt.AddUint8(0x10)
		plt.AddUint8(0x0c)
		plt.AddUint8(0x00)
		plt.AddUint8(0x14)
		// jg .plt
		plt.AddUint8(0xc0)
		plt.AddUint8(0xf4)

		plt.AddUint32(target.Arch, uint32(-((plt.Size() - 2) >> 1))) // roll-your-own relocation
		//.plt index
		plt.AddUint32(target.Arch, uint32(rela.Size())) // rela size before current entry

		// rela
		rela.AddAddrPlus(target.Arch, got.Sym(), got.Size()-8)

		sDynid := ldr.SymDynid(s)
		rela.AddUint64(target.Arch, ld.ELF64_R_INFO(uint32(sDynid), uint32(elf.R_390_JMP_SLOT)))
		rela.AddUint64(target.Arch, 0)

		ldr.SetPlt(s, int32(plt.Size()-32))

	} else {
		ldr.Errorf(s, "addpltsym: unsupported binary format")
	}
}

func addgotsym2(target *ld.Target, ldr *loader.Loader, syms *ld.ArchSyms, s loader.Sym) {
	if ldr.SymGot(s) >= 0 {
		return
	}

	ld.Adddynsym2(ldr, target, syms, s)
	got := ldr.MakeSymbolUpdater(syms.GOT2)
	ldr.SetGot(s, int32(got.Size()))
	got.AddUint64(target.Arch, 0)

	if target.IsElf() {
		rela := ldr.MakeSymbolUpdater(syms.Rela2)
		rela.AddAddrPlus(target.Arch, got.Sym(), int64(ldr.SymGot(s)))
		rela.AddUint64(target.Arch, ld.ELF64_R_INFO(uint32(ldr.SymDynid(s)), uint32(elf.R_390_GLOB_DAT)))
		rela.AddUint64(target.Arch, 0)
	} else {
		ldr.Errorf(s, "addgotsym: unsupported binary format")
	}
}

func asmb(ctxt *ld.Link, _ *loader.Loader) {
	if ctxt.IsELF {
		ld.Asmbelfsetup()
	}

	var wg sync.WaitGroup
	sect := ld.Segtext.Sections[0]
	offset := sect.Vaddr - ld.Segtext.Vaddr + ld.Segtext.Fileoff
	ld.WriteParallel(&wg, ld.Codeblk, ctxt, offset, sect.Vaddr, sect.Length)

	for _, sect := range ld.Segtext.Sections[1:] {
		offset := sect.Vaddr - ld.Segtext.Vaddr + ld.Segtext.Fileoff
		ld.WriteParallel(&wg, ld.Datblk, ctxt, offset, sect.Vaddr, sect.Length)
	}

	if ld.Segrodata.Filelen > 0 {
		ld.WriteParallel(&wg, ld.Datblk, ctxt, ld.Segrodata.Fileoff, ld.Segrodata.Vaddr, ld.Segrodata.Filelen)
	}

	if ld.Segrelrodata.Filelen > 0 {
		ld.WriteParallel(&wg, ld.Datblk, ctxt, ld.Segrelrodata.Fileoff, ld.Segrelrodata.Vaddr, ld.Segrelrodata.Filelen)
	}

	ld.WriteParallel(&wg, ld.Datblk, ctxt, ld.Segdata.Fileoff, ld.Segdata.Vaddr, ld.Segdata.Filelen)

	ld.WriteParallel(&wg, ld.Dwarfblk, ctxt, ld.Segdwarf.Fileoff, ld.Segdwarf.Vaddr, ld.Segdwarf.Filelen)
	wg.Wait()
}

func asmb2(ctxt *ld.Link) {
	/* output symbol table */
	ld.Symsize = 0

	ld.Lcsize = 0
	symo := uint32(0)
	if !*ld.FlagS {
		if !ctxt.IsELF {
			ld.Errorf(nil, "unsupported executable format")
		}
		symo = uint32(ld.Segdwarf.Fileoff + ld.Segdwarf.Filelen)
		symo = uint32(ld.Rnd(int64(symo), int64(*ld.FlagRound)))

		ctxt.Out.SeekSet(int64(symo))
		ld.Asmelfsym(ctxt)
		ctxt.Out.Write(ld.Elfstrdat)

		if ctxt.LinkMode == ld.LinkExternal {
			ld.Elfemitreloc(ctxt)
		}
	}

	ctxt.Out.SeekSet(0)
	switch ctxt.HeadType {
	default:
		ld.Errorf(nil, "unsupported operating system")
	case objabi.Hlinux:
		ld.Asmbelf(ctxt, int64(symo))
	}

	if *ld.FlagC {
		fmt.Printf("textsize=%d\n", ld.Segtext.Filelen)
		fmt.Printf("datsize=%d\n", ld.Segdata.Filelen)
		fmt.Printf("bsssize=%d\n", ld.Segdata.Length-ld.Segdata.Filelen)
		fmt.Printf("symsize=%d\n", ld.Symsize)
		fmt.Printf("lcsize=%d\n", ld.Lcsize)
		fmt.Printf("total=%d\n", ld.Segtext.Filelen+ld.Segdata.Length+uint64(ld.Symsize)+uint64(ld.Lcsize))
	}
}<|MERGE_RESOLUTION|>--- conflicted
+++ resolved
@@ -75,11 +75,7 @@
 	initfunc.AddUint32(ctxt.Arch, 0)
 }
 
-<<<<<<< HEAD
-func adddynrel2(target *ld.Target, ldr *loader.Loader, syms *ld.ArchSyms, s loader.Sym, r *loader.Reloc2, rIdx int) bool {
-=======
 func adddynrel2(target *ld.Target, ldr *loader.Loader, syms *ld.ArchSyms, s loader.Sym, r loader.Reloc2, rIdx int) bool {
->>>>>>> 1667b357
 	targ := r.Sym()
 	var targType sym.SymKind
 	if targ != 0 {
